--- conflicted
+++ resolved
@@ -185,13 +185,9 @@
             changesets_text,
             custom_fields_text
         ),
-<<<<<<< HEAD
-        'labels': ','.join(labels),
         'due_date': due_date,
-=======
         'created_at': redmine_issue['created_on'],
         'labels': ','.join(labels),
->>>>>>> 51281164
     }
 
     version = redmine_issue.get('fixed_version', None)
